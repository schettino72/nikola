# -*- encoding:utf-8 -*-
from __future__ import unicode_literals

MESSAGES = {
    "Also available in:": "Egalement disponible en:",
    "Archive": "Archives",
    "Categories": "Catégories",
    "LANGUAGE": "Français",
    "More posts about %s": "Plus d'articles sur %s",
    "Newer posts": "Billets récents",
    "Next post": "Article suivant",
    "No posts found.": "Pas de billets.",
    "Nothing found.": "Pas de résultats.",
    "Older posts": "Anciens articles",
    "Original site": "Site d'origine",
    "Posted:": "Publié:",
    "Posts about %s": "Articles sur %s",
    "Posts for year %s": "Articles de l'année %s",
    "Posts for {month} {year}": "Articles de {month} {year}",
    "Previous post": "Article précédent",
<<<<<<< HEAD
    "RSS feed": "Flux RSS",
=======
    "RSS feed": "",
>>>>>>> 86b49b25
    "Read in English": "Lire en français",
    "Read more": "Lire la suite",
    "Source": "Source",
    "Tags and Categories": "Étiquettes et catégories",
    "Tags": "Étiquettes",
    "old posts, page %d": "anciens articles, page %d",
    "page %d": "page %d",
}<|MERGE_RESOLUTION|>--- conflicted
+++ resolved
@@ -18,11 +18,7 @@
     "Posts for year %s": "Articles de l'année %s",
     "Posts for {month} {year}": "Articles de {month} {year}",
     "Previous post": "Article précédent",
-<<<<<<< HEAD
-    "RSS feed": "Flux RSS",
-=======
     "RSS feed": "",
->>>>>>> 86b49b25
     "Read in English": "Lire en français",
     "Read more": "Lire la suite",
     "Source": "Source",
