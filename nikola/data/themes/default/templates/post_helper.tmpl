## -*- coding: utf-8 -*-
<%def name="html_title()">
    <h1>${title}</h1>
    % if link:
            <p><a href='${link}'>${messages[lang]["Original site"]}</a></p>
    % endif
</%def>


<%def name="html_translations(post)">
    %if len(translations) > 1:
        %for langname in translations.keys():
            %if langname != lang and post.is_translation_available(langname):
                &nbsp;&nbsp;|&nbsp;&nbsp;
                <a href="${post.permalink(langname)}">${messages[langname]["Read in English"]}</a>
            %endif
        %endfor
    %endif
</%def>


<%def name="html_tags(post)">
    %if post.tags:
        &nbsp;&nbsp;|&nbsp;&nbsp;${messages[lang]["More posts about"]}
        %for tag in post.tags:
            <a class="tag" href="${_link('tag', tag, lang)}"><span class="badge badge-info">${tag}</span></a>
        %endfor
    %endif
</%def>

<%def name="html_pager(post)">
    <ul class="pager">
    %if post.prev_post:
        <li class="previous">
            <a href="${post.prev_post.permalink(lang)}">&larr; ${messages[lang]["Previous post"]}</a>
        </li>
    %endif
    %if post.next_post:
        <li class="next">
            <a href="${post.next_post.permalink(lang)}">${messages[lang]["Next post"]} &rarr;</a>
        </li>
    %endif
    </ul>
</%def>

<<<<<<< HEAD
<%def name="twitter_card_information(post)">
    %if twitter_card and twitter_card['use_twitter_cards']:
        <meta name="twitter:card" content="${twitter_card.get('card', 'summary')}">
        <meta name="og:url" content="${post.permalink(lang, absolute=True)}">
        %if 'site:id' in twitter_card:
            <meta name="twitter:site:id" content="${twitter_card['site:id']}">
        %elif 'site' in twitter_card:
            <meta name="twitter:site" content="${twitter_card['site']}">
        %endif
        %if 'creator:id' in twitter_card:
            <meta name="twitter:creator:id" content="${twitter_card['creator:id']}">
        %elif 'creator' in twitter_card:
            <meta name="twitter:creator" content="${twitter_card['creator']}">
        %endif
        <meta name="og:title" content="${post.title(lang)[:70]}">
        %if post.description(lang):
            <meta name="og:description" content="${post.description(lang)[:200]}">
        %else:
            <meta name="og:description" content="${post.text(lang, strip_html=True)[:200]}">
        %endif
    %endif
</%def>
=======
<%def name="mathjax_script(post)">
    %if post.is_mathjax:
        <script src="/assets/js/mathjax.js" type="text/javascript"></script>
    %endif
</%def>
>>>>>>> 5fc25a5a
<|MERGE_RESOLUTION|>--- conflicted
+++ resolved
@@ -43,7 +43,6 @@
     </ul>
 </%def>
 
-<<<<<<< HEAD
 <%def name="twitter_card_information(post)">
     %if twitter_card and twitter_card['use_twitter_cards']:
         <meta name="twitter:card" content="${twitter_card.get('card', 'summary')}">
@@ -66,10 +65,9 @@
         %endif
     %endif
 </%def>
-=======
+
 <%def name="mathjax_script(post)">
     %if post.is_mathjax:
         <script src="/assets/js/mathjax.js" type="text/javascript"></script>
     %endif
-</%def>
->>>>>>> 5fc25a5a
+</%def>