# -*- coding: utf-8 -*-

# Copyright © 2012-2013 Roberto Alsina and others.

# Permission is hereby granted, free of charge, to any
# person obtaining a copy of this software and associated
# documentation files (the "Software"), to deal in the
# Software without restriction, including without limitation
# the rights to use, copy, modify, merge, publish,
# distribute, sublicense, and/or sell copies of the
# Software, and to permit persons to whom the Software is
# furnished to do so, subject to the following conditions:
#
# The above copyright notice and this permission notice
# shall be included in all copies or substantial portions of
# the Software.
#
# THE SOFTWARE IS PROVIDED "AS IS", WITHOUT WARRANTY OF ANY
# KIND, EXPRESS OR IMPLIED, INCLUDING BUT NOT LIMITED TO THE
# WARRANTIES OF MERCHANTABILITY, FITNESS FOR A PARTICULAR
# PURPOSE AND NONINFRINGEMENT. IN NO EVENT SHALL THE AUTHORS
# OR COPYRIGHT HOLDERS BE LIABLE FOR ANY CLAIM, DAMAGES OR
# OTHER LIABILITY, WHETHER IN AN ACTION OF CONTRACT, TORT OR
# OTHERWISE, ARISING FROM, OUT OF OR IN CONNECTION WITH THE
# SOFTWARE OR THE USE OR OTHER DEALINGS IN THE SOFTWARE.

from __future__ import unicode_literals
import datetime
import glob
import json
import os

Image = None
try:
    from PIL import Image, ExifTags  # NOQA
except ImportError:
    try:
        import Image as _Image
        import ExifTags
        Image = _Image
    except ImportError:
        pass


from nikola.plugin_categories import Task
from nikola import utils
from nikola.post import Post

<<<<<<< HEAD
LOGGER = utils.get_logger('galleries')

=======
>>>>>>> 6c67afa7

class Galleries(Task):
    """Render image galleries."""

    name = 'render_galleries'
    dates = {}

    def set_site(self, site):
        site.register_path_handler('gallery', self.gallery_path)
        return super(Galleries, self).set_site(site)

    def gallery_path(self, name, lang):
        return [_f for _f in [self.site.config['TRANSLATIONS'][lang],
                              self.site.config['GALLERY_PATH'], name,
                              self.site.config['INDEX_FILE']] if _f]

    def gen_tasks(self):
        """Render image galleries."""

<<<<<<< HEAD
        self.kw = {
=======
        self.logger = utils.get_logger('render_galleries', self.site.loghandlers)

        kw = {
>>>>>>> 6c67afa7
            'thumbnail_size': self.site.config['THUMBNAIL_SIZE'],
            'max_image_size': self.site.config['MAX_IMAGE_SIZE'],
            'output_folder': self.site.config['OUTPUT_FOLDER'],
            'cache_folder': self.site.config['CACHE_FOLDER'],
            'default_lang': self.site.config['DEFAULT_LANG'],
            'blog_description': self.site.config['BLOG_DESCRIPTION'],
            'use_filename_as_title': self.site.config['USE_FILENAME_AS_TITLE'],
            'gallery_path': self.site.config['GALLERY_PATH'],
            'sort_by_date': self.site.config['GALLERY_SORT_BY_DATE'],
            'filters': self.site.config['FILTERS'],
            'translations': self.site.config['TRANSLATIONS'],
            'global_context': self.site.GLOBAL_CONTEXT,
        }

        yield self.group_task()

        template_name = "gallery.tmpl"

        # Find all galleries we need to process
        self.find_galleries()

        # Create all output folders
        for task in self.create_galleries():
            yield task

        # For each gallery:
        for gallery in self.gallery_list:

            # Create subfolder list
            folder_list = [x.split(os.sep)[-2] for x in
                           glob.glob(os.path.join(gallery, '*') + os.sep)]

            # Parse index into a post (with translations)
            post = self.parse_index(gallery)

            # Create image list, filter exclusions
            image_list = self.get_image_list(gallery)

            # Sort as needed
            # Sort by date
            if self.kw['sort_by_date']:
                image_list.sort(key=lambda a: self.image_date(a))
            else:  # Sort by name
                image_list.sort()

            # Create thumbnails and large images in destination
            for image in image_list:
                for task in self.create_target_images(image):
                    yield task

            # Remove excluded images
            for image in self.get_excluded_images(gallery):
                for task in self.remove_excluded_image(image):
                    yield task

            crumbs = utils.get_crumbs(gallery)

            # Create index.html for each language
            for lang in self.kw['translations']:
                dst = os.path.join(
                    self.kw['output_folder'],
                    self.site.path(
                        "gallery",
                        os.path.relpath(gallery, self.kw['gallery_path']), lang))
                dst = os.path.normpath(dst)

                context = {}
                context["lang"] = lang
                if post:
                    context["title"] = post.title(lang)
                else:
                    context["title"] = os.path.basename(gallery)
                context["description"] = self.kw["blog_description"]

                image_name_list = [os.path.basename(p) for p in image_list]

                if self.kw['use_filename_as_title']:
                    img_titles = []
                    for fn in image_name_list:
                        name_without_ext = os.path.splitext(fn)[0]
                        img_titles.append(
                            'id="{0}" alt="{1}" title="{2}"'.format(
                                name_without_ext,
                                name_without_ext,
                                utils.unslugify(name_without_ext)))
                else:
                    img_titles = [''] * len(image_name_list)

                thumbs = ['.thumbnail'.join(os.path.splitext(p)) for p in image_list]
                thumbs = [os.path.join(self.kw['output_folder'], t) for t in thumbs]

                ## TODO: in v7 remove images from context, use photo_array
                context["images"] = list(zip(image_name_list, thumbs, img_titles))
                context["folders"] = folder_list
                context["crumbs"] = crumbs
                context["permalink"] = self.site.link(
                    "gallery", os.path.basename(gallery), None)
                # FIXME: use kw
                context["enable_comments"] = (
                    self.site.config["COMMENTS_IN_GALLERIES"])
                context["thumbnail_size"] = self.kw["thumbnail_size"]

                # FIXME: render post in a task
                if post:
                    post.compile(lang)
                    context['text'] = post.text(lang)
                else:
                    context['text'] = ''

                file_dep = self.site.template_system.template_deps(
                    template_name) + image_list + thumbs

                yield utils.apply_filters({
                    'basename': self.name,
                    'name': dst,
                    'file_dep': file_dep,
                    'targets': [dst],
                    'actions': [
                        (self.render_gallery_index, (
                            template_name,
                            dst,
                            context,
                            image_list,
                            thumbs,
                            file_dep))],
                    'clean': True,
                    'uptodate': [utils.config_changed({
                        1: self.kw,
                        2: self.site.config["COMMENTS_IN_GALLERIES"],
                        3: context,
                    })],
                }, self.kw['filters'])

    def find_galleries(self):
        """Find all galleries to be processed according to conf.py"""

        self.gallery_list = []
        for root, dirs, files in os.walk(self.kw['gallery_path']):
            self.gallery_list.append(root)

    def create_galleries(self):
        """Given a list of galleries, create the output folders."""

        # gallery_path is "gallery/foo/name"
        for gallery_path in self.gallery_list:
            gallery_name = os.path.relpath(gallery_path, self.kw['gallery_path'])
            # have to use dirname because site.path returns .../index.html
            output_gallery = os.path.dirname(
                os.path.join(
                    self.kw["output_folder"],
                    self.site.path("gallery", gallery_name)))
            output_gallery = os.path.normpath(output_gallery)
            # Task to create gallery in output/
            yield {
                'basename': self.name,
                'name': output_gallery,
                'actions': [(utils.makedirs, (output_gallery,))],
                'targets': [output_gallery],
                'clean': True,
                'uptodate': [utils.config_changed(self.kw)],
            }

    def parse_index(self, gallery):
        """Returns a Post object if there is an index.txt."""

        index_path = os.path.join(gallery, "index.txt")
        destination = os.path.join(
            self.kw["output_folder"],
            gallery)
        if os.path.isfile(index_path):
            post = Post(
                index_path,
                self.site.config,
                destination,
                False,
                self.site.MESSAGES,
                'story.tmpl',
                self.site.get_compiler(index_path).compile_html
            )
        else:
            post = None
        return post

    def get_excluded_images(self, gallery_path):
        exclude_path = os.path.join(gallery_path, "exclude.meta")

        try:
            f = open(exclude_path, 'r')
            excluded_image_name_list = f.read().split()
        except IOError:
            excluded_image_name_list = []

        excluded_image_list = ["{0}/{1}".format(gallery_path, i) for i in excluded_image_name_list]
        return excluded_image_list

    def get_image_list(self, gallery_path):

        # Gather image_list contains "gallery/name/image_name.jpg"
        image_list = glob.glob(gallery_path + "/*jpg") +\
            glob.glob(gallery_path + "/*JPG") +\
            glob.glob(gallery_path + "/*png") +\
            glob.glob(gallery_path + "/*PNG")

        # Filter ignored images
        excluded_image_list = self.get_excluded_images(gallery_path)
        image_set = set(image_list) - set(excluded_image_list)
        image_list = list(image_set)
        return image_list

    def create_target_images(self, img):
        gallery_name = os.path.relpath(os.path.dirname(img), self.kw['gallery_path'])
        output_gallery = os.path.dirname(
            os.path.join(
                self.kw["output_folder"],
                self.site.path("gallery", gallery_name)))
        # Do thumbnails and copy originals
        # img is "galleries/name/image_name.jpg"
        # img_name is "image_name.jpg"
        # fname, ext are "image_name", ".jpg"
        # thumb_path is
        # "output/GALLERY_PATH/name/image_name.thumbnail.jpg"
        img_name = os.path.basename(img)
        fname, ext = os.path.splitext(img_name)
        thumb_path = os.path.join(
            output_gallery,
            ".thumbnail".join([fname, ext]))
        # thumb_path is "output/GALLERY_PATH/name/image_name.jpg"
        orig_dest_path = os.path.join(output_gallery, img_name)
        yield utils.apply_filters({
            'basename': self.name,
            'name': thumb_path,
            'file_dep': [img],
            'targets': [thumb_path],
            'actions': [
                (self.resize_image,
                    (img, thumb_path, self.kw['thumbnail_size']))
            ],
            'clean': True,
            'uptodate': [utils.config_changed(self.kw)],
        }, self.kw['filters'])

        yield utils.apply_filters({
            'basename': self.name,
            'name': orig_dest_path,
            'file_dep': [img],
            'targets': [orig_dest_path],
            'actions': [
                (self.resize_image,
                    (img, orig_dest_path, self.kw['max_image_size']))
            ],
            'clean': True,
            'uptodate': [utils.config_changed(self.kw)],
        }, self.kw['filters'])

    def remove_excluded_image(self, img):
        # Remove excluded images
        # img is something like galleries/demo/tesla2_lg.jpg so it's the *source* path
        # and we should remove both the large and thumbnail *destination* paths

        img = os.path.relpath(img, self.kw['gallery_path'])
        output_folder = os.path.dirname(
            os.path.join(
                self.kw["output_folder"],
                self.site.path("gallery", os.path.dirname(img))))
        img_path = os.path.join(output_folder, os.path.basename(img))
        fname, ext = os.path.splitext(img_path)
        thumb_path = fname + '.thumbnail' + ext

        yield utils.apply_filters({
            'basename': '_render_galleries_clean',
            'name': thumb_path,
            'actions': [
                (utils.remove_file, (thumb_path,))
            ],
            'clean': True,
            'uptodate': [utils.config_changed(self.kw)],
        }, self.kw['filters'])

        yield utils.apply_filters({
            'basename': '_render_galleries_clean',
            'name': img_path,
            'actions': [
                (utils.remove_file, (img_path,))
            ],
            'clean': True,
            'uptodate': [utils.config_changed(self.kw)],
        }, self.kw['filters'])

    def render_gallery_index(
            self,
            template_name,
            output_name,
            context,
            img_list,
            thumbs,
            file_dep):
        """Build the gallery index."""

        # The photo array needs to be created here, because
        # it relies on thumbnails already being created on
        # output

        def url_from_path(p):
            url = '/'.join(os.path.relpath(p, os.path.dirname(output_name) + os.sep).split(os.sep))
            return url

        photo_array = []
        for img, thumb in zip(img_list, thumbs):
            im = Image.open(thumb)
            w, h = im.size
            title = ''
            if self.kw['use_filename_as_title']:
                title = utils.unslugify(os.path.splitext(img)[0])
            # Thumbs are files in output, we need URLs
            photo_array.append({
                'url': url_from_path(img),
                'url_thumb': url_from_path(thumb),
                'title': title,
                'size': {
                    'w': w,
                    'h': h
                },
            })
        context['photo_array_json'] = json.dumps(photo_array)
        context['photo_array'] = photo_array

        self.site.render_template(template_name, output_name, context)

    def resize_image(self, src, dst, max_size):
        """Make a copy of the image in the requested size."""
        if not Image:
            utils.copy_file(src, dst)
            return
        im = Image.open(src)
        w, h = im.size
        if w > max_size or h > max_size:
            size = max_size, max_size

            # Panoramas get larger thumbnails because they look *awful*
            if w > 2 * h:
                size = min(w, max_size * 4), min(w, max_size * 4)

            try:
                exif = im._getexif()
            except Exception:
                exif = None
            if exif is not None:
                for tag, value in list(exif.items()):
                    decoded = ExifTags.TAGS.get(tag, tag)

                    if decoded == 'Orientation':
                        if value == 3:
                            im = im.rotate(180)
                        elif value == 6:
                            im = im.rotate(270)
                        elif value == 8:
                            im = im.rotate(90)
                        break
            try:
                im.thumbnail(size, Image.ANTIALIAS)
                im.save(dst)
            except Exception:
                self.logger.warn("Can't thumbnail {0}, using original image as thumbnail".format(src))
                utils.copy_file(src, dst)
        else:  # Image is small
            utils.copy_file(src, dst)

    def image_date(self, src):
        """Try to figure out the date of the image."""
        if src not in self.dates:
            try:
                im = Image.open(src)
                exif = im._getexif()
            except Exception:
                exif = None
            if exif is not None:
                for tag, value in list(exif.items()):
                    decoded = ExifTags.TAGS.get(tag, tag)
                    if decoded == 'DateTimeOriginal':
                        try:
                            self.dates[src] = datetime.datetime.strptime(
                                value, r'%Y:%m:%d %H:%M:%S')
                            break
                        except ValueError:  # Invalid EXIF date.
                            pass
        if src not in self.dates:
            self.dates[src] = datetime.datetime.fromtimestamp(
                os.stat(src).st_mtime)
        return self.dates[src]<|MERGE_RESOLUTION|>--- conflicted
+++ resolved
@@ -46,11 +46,6 @@
 from nikola import utils
 from nikola.post import Post
 
-<<<<<<< HEAD
-LOGGER = utils.get_logger('galleries')
-
-=======
->>>>>>> 6c67afa7
 
 class Galleries(Task):
     """Render image galleries."""
@@ -70,13 +65,9 @@
     def gen_tasks(self):
         """Render image galleries."""
 
-<<<<<<< HEAD
-        self.kw = {
-=======
         self.logger = utils.get_logger('render_galleries', self.site.loghandlers)
 
         kw = {
->>>>>>> 6c67afa7
             'thumbnail_size': self.site.config['THUMBNAIL_SIZE'],
             'max_image_size': self.site.config['MAX_IMAGE_SIZE'],
             'output_folder': self.site.config['OUTPUT_FOLDER'],
