# -*- coding: utf-8 -*-

# Copyright © 2012-2013 Roberto Alsina and others.

# Permission is hereby granted, free of charge, to any
# person obtaining a copy of this software and associated
# documentation files (the "Software"), to deal in the
# Software without restriction, including without limitation
# the rights to use, copy, modify, merge, publish,
# distribute, sublicense, and/or sell copies of the
# Software, and to permit persons to whom the Software is
# furnished to do so, subject to the following conditions:
#
# The above copyright notice and this permission notice
# shall be included in all copies or substantial portions of
# the Software.
#
# THE SOFTWARE IS PROVIDED "AS IS", WITHOUT WARRANTY OF ANY
# KIND, EXPRESS OR IMPLIED, INCLUDING BUT NOT LIMITED TO THE
# WARRANTIES OF MERCHANTABILITY, FITNESS FOR A PARTICULAR
# PURPOSE AND NONINFRINGEMENT. IN NO EVENT SHALL THE AUTHORS
# OR COPYRIGHT HOLDERS BE LIABLE FOR ANY CLAIM, DAMAGES OR
# OTHER LIABILITY, WHETHER IN AN ACTION OF CONTRACT, TORT OR
# OTHERWISE, ARISING FROM, OUT OF OR IN CONNECTION WITH THE
# SOFTWARE OR THE USE OR OTHER DEALINGS IN THE SOFTWARE.

from __future__ import print_function
import os
import shutil
import codecs

from mako.template import Template

import nikola
from nikola.plugin_categories import Command
<<<<<<< HEAD
from nikola.utils import makedirs
=======
from nikola.utils import LOGGER
>>>>>>> 7706f3fa


class CommandInit(Command):
    """Create a new site."""

    name = "init"

    doc_usage = "[--demo] folder"
    needs_config = False
    doc_purpose = "create a Nikola site in the specified folder"
    cmd_options = [
        {
            'name': 'demo',
            'long': 'demo',
            'default': False,
            'type': bool,
            'help': "Create a site filled with example data.",
        }
    ]

    SAMPLE_CONF = {
        'BLOG_AUTHOR': "Your Name",
        'BLOG_TITLE': "Demo Site",
        'SITE_URL': "http://getnikola.com/",
        'BLOG_EMAIL': "joe@demo.site",
        'BLOG_DESCRIPTION': "This is a demo site for Nikola.",
        'DEFAULT_LANG': "en",
        'THEME': 'bootstrap3',

        'POSTS': """(
    ("posts/*.txt", "posts", "post.tmpl"),
    ("posts/*.rst", "posts", "post.tmpl"),
)""",
        'PAGES': """(
    ("stories/*.txt", "stories", "story.tmpl"),
    ("stories/*.rst", "stories", "story.tmpl"),
)""",
        'COMPILERS': """{
    "rest": ('.txt', '.rst'),
    "markdown": ('.md', '.mdown', '.markdown'),
    "textile": ('.textile',),
    "txt2tags": ('.t2t',),
    "bbcode": ('.bb',),
    "wiki": ('.wiki',),
    "ipynb": ('.ipynb',),
    "html": ('.html', '.htm'),
    # Pandoc detects the input from the source filename
    # but is disabled by default as it would conflict
    # with many of the others.
    # "pandoc": ('.rst', '.md', '.txt'),
}""",
        'REDIRECTIONS': '[]',
    }

    @classmethod
    def copy_sample_site(cls, target):
        lib_path = cls.get_path_to_nikola_modules()
        src = os.path.join(lib_path, 'data', 'samplesite')
        shutil.copytree(src, target)

    @classmethod
    def create_configuration(cls, target):
        lib_path = cls.get_path_to_nikola_modules()
        template_path = os.path.join(lib_path, 'conf.py.in')
        conf_template = Template(filename=template_path)
        conf_path = os.path.join(target, 'conf.py')
        with codecs.open(conf_path, 'w+', 'utf8') as fd:
            fd.write(conf_template.render(**cls.SAMPLE_CONF))

    @classmethod
    def create_empty_site(cls, target):
        for folder in ('files', 'galleries', 'listings', 'posts', 'stories'):
            makedirs(os.path.join(target, folder))

    @staticmethod
    def get_path_to_nikola_modules():
        return os.path.dirname(nikola.__file__)

    def _execute(self, options={}, args=None):
        """Create a new site."""
        if not args:
            print("Usage: nikola init folder [options]")
            return False
        target = args[0]
        if target is None:
            print(self.usage)
        else:
            if not options or not options.get('demo'):
                self.create_empty_site(target)
                LOGGER.notice('Created empty site at {0}.'.format(target))
            else:
                self.copy_sample_site(target)
                LOGGER.notice("A new site with example data has been created at "
                              "{0}.".format(target))
                LOGGER.notice("See README.txt in that folder for more information.")

            self.create_configuration(target)<|MERGE_RESOLUTION|>--- conflicted
+++ resolved
@@ -33,11 +33,7 @@
 
 import nikola
 from nikola.plugin_categories import Command
-<<<<<<< HEAD
-from nikola.utils import makedirs
-=======
-from nikola.utils import LOGGER
->>>>>>> 7706f3fa
+from nikola.utils import LOGGER, makedirs
 
 
 class CommandInit(Command):
