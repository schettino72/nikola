--- conflicted
+++ resolved
@@ -42,7 +42,6 @@
 except ImportError:
     pyphen = None
 
-<<<<<<< HEAD
 if os.getenv('NIKOLA_DEBUG'):
     import logging
     logging.basicConfig(level=logging.DEBUG)
@@ -52,11 +51,6 @@
 
 import lxml.html
 from yapsy.PluginManager import PluginManager
-=======
-import lxml.html
-from yapsy.PluginManager import PluginManager
-
->>>>>>> 8d90a90c
 from .post import Post
 from . import utils
 from .plugin_categories import (
