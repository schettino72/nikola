--- conflicted
+++ resolved
@@ -14,8 +14,4 @@
 script:
  - nosetests --with-doctest
  - nikola help
-<<<<<<< HEAD
- - "flake8 --exit-zero nikola --ignore=E501"
-=======
- - "flake8 --exit-zero --exclude=sitemap_gen.py nikola"
->>>>>>> 2e8746cd
+ - "flake8 --exit-zero nikola --ignore=E501"